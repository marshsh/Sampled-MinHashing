--- conflicted
+++ resolved
@@ -64,11 +64,7 @@
     similarity = np.array([overlap(k,doc)  for doc in docs_])
     ixkdocs=np.nonzero(similarity>threshold)[0]
     print >> sys.stderr,ikluster, ' Clusters Analised of size ', len(k.data), ' with a coverage of ', len(ixkdocs)
-<<<<<<< HEAD
     if len(ixkdocs)==0:
-=======
-    if len(ixkdocs)<50:
->>>>>>> be5546be
         return None
 
     dprobs_=dprobs[ixdocs]
